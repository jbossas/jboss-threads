<?xml version="1.0" encoding="UTF-8"?>

<!--
  ~ JBoss, Home of Professional Open Source.
  ~ Copyright 2017 Red Hat, Inc., and individual contributors
  ~ as indicated by the @author tags.
  ~
  ~ Licensed under the Apache License, Version 2.0 (the "License");
  ~ you may not use this file except in compliance with the License.
  ~ You may obtain a copy of the License at
  ~
  ~     http://www.apache.org/licenses/LICENSE-2.0
  ~
  ~ Unless required by applicable law or agreed to in writing, software
  ~ distributed under the License is distributed on an "AS IS" BASIS,
  ~ WITHOUT WARRANTIES OR CONDITIONS OF ANY KIND, either express or implied.
  ~ See the License for the specific language governing permissions and
  ~ limitations under the License.
  -->

<project xmlns="http://maven.apache.org/POM/4.0.0"
         xmlns:xsi="http://www.w3.org/2001/XMLSchema-instance"
         xsi:schemaLocation="http://maven.apache.org/POM/4.0.0 http://maven.apache.org/xsd/maven-4.0.0.xsd">

    <modelVersion>4.0.0</modelVersion>

    <groupId>org.jboss.threads</groupId>
    <artifactId>jboss-threads</artifactId>
    <packaging>jar</packaging>
    <version>999-SNAPSHOT</version>

    <name>JBoss Threads</name>

    <parent>
        <groupId>org.jboss</groupId>
        <artifactId>jboss-parent</artifactId>
        <version>36</version>
    </parent>

    <issueManagement>
        <system>Jira</system>
        <url>https://issues.jboss.org/browse/JBTHR</url>
    </issueManagement>

    <licenses>
        <license>
            <name>Apache License 2.0</name>
            <url>http://www.apache.org/licenses/LICENSE-2.0.txt</url>
        </license>
    </licenses>

    <scm>
        <url>https://github.com/jbossas/jboss-threads</url>
        <connection>https://github.com/jbossas/jboss-threads.git</connection>
        <developerConnection>scm:git:git@github.com:jbossas/jboss-threads.git</developerConnection>
        <tag>HEAD</tag>
    </scm>

    <properties>
        <test.level>INFO</test.level>

        <jboss.threads.eqe.update-tail>true</jboss.threads.eqe.update-tail>
        <jboss.threads.eqe.statistics>true</jboss.threads.eqe.statistics>
        <jboss.threads.eqe.unlimited-queue>false</jboss.threads.eqe.unlimited-queue>
        <jboss.threads.eqe.combined-lock>false</jboss.threads.eqe.combined-lock>
        <jboss.threads.eqe.tail-lock>true</jboss.threads.eqe.tail-lock>
        <jboss.threads.eqe.head-lock>true</jboss.threads.eqe.head-lock>
        <jboss.threads.eqe.register-mbean>false</jboss.threads.eqe.register-mbean>

        <jdk.min.version>9</jdk.min.version>
        <javadoc.additional.params>--release=8</javadoc.additional.params>
    </properties>

    <dependencies>
        <dependency>
<<<<<<< HEAD
            <groupId>org.graalvm.nativeimage</groupId>
            <artifactId>svm</artifactId>
            <version>19.3.0</version>
=======
            <groupId>org.graalvm.sdk</groupId>
            <artifactId>graal-sdk</artifactId>
            <version>19.3.1</version>
            <scope>provided</scope>
        </dependency>
        <dependency>
            <groupId>org.graalvm.nativeimage</groupId>
            <artifactId>svm</artifactId>
            <version>19.3.1</version>
>>>>>>> 677c6267
            <scope>provided</scope>
            <!-- We only want the included annotations -->
            <exclusions>
                <exclusion>
                    <artifactId>*</artifactId>
                    <groupId>*</groupId>
                </exclusion>
            </exclusions>
        </dependency>
        <dependency>
            <groupId>org.jboss.logging</groupId>
            <artifactId>jboss-logging-annotations</artifactId>
            <version>2.2.0.Final</version>
            <scope>provided</scope>
        </dependency>
        <dependency>
            <groupId>org.jboss.logging</groupId>
            <artifactId>jboss-logging-processor</artifactId>
            <version>2.2.0.Final</version>
            <scope>provided</scope>
        </dependency>
        <dependency>
            <groupId>org.jboss.logging</groupId>
            <artifactId>jboss-logging</artifactId>
            <version>3.4.1.Final</version>
        </dependency>
        <dependency>
            <groupId>org.wildfly.common</groupId>
            <artifactId>wildfly-common</artifactId>
            <version>1.5.0.Final</version>
        </dependency>
        <dependency>
            <groupId>junit</groupId>
            <artifactId>junit</artifactId>
            <version>4.12</version>
            <scope>test</scope>
        </dependency>
        <dependency>
            <groupId>org.jboss.logmanager</groupId>
            <artifactId>jboss-logmanager</artifactId>
            <version>2.1.14.Final</version>
            <scope>test</scope>
        </dependency>
    </dependencies>

    <build>
        <resources>
            <resource>
                <directory>${project.basedir}</directory>
                <includes>
                    <include>LICENSE.txt</include>
                </includes>
                <targetPath>META-INF</targetPath>
                <filtering>false</filtering>
            </resource>
            <resource>
                <directory>src/main/java</directory>
                <filtering>true</filtering>
                <includes>
                    <include>**/*.properties</include>
                </includes>
            </resource>
        </resources>
        <plugins>
            <plugin>
                <artifactId>maven-javadoc-plugin</artifactId>
                <configuration>
                    <additionalDependencies>
                        <additionalDependency>
                            <groupId>org.jboss</groupId>
                            <artifactId>jdk-misc</artifactId>
                            <version>2.Final</version>
                        </additionalDependency>
                    </additionalDependencies>
                </configuration>
            </plugin>
            <plugin>
                <artifactId>maven-compiler-plugin</artifactId>
            </plugin>
            <plugin>
                <artifactId>maven-source-plugin</artifactId>
            </plugin>
            <plugin>
                <artifactId>maven-surefire-plugin</artifactId>
                <configuration>
                    <systemProperties>
                        <property>
                            <name>test.level</name>
                            <value>${test.level}</value>
                        </property>
                        <property>
                            <name>java.util.logging.manager</name>
                            <value>org.jboss.logmanager.LogManager</value>
                        </property>
                        <property>
                            <name>jboss.threads.eqe.update-tail</name>
                            <value>${jboss.threads.eqe.update-tail}</value>
                        </property>
                        <property>
                            <name>jboss.threads.eqe.statistics</name>
                            <value>${jboss.threads.eqe.statistics}</value>
                        </property>
                        <property>
                            <name>jboss.threads.eqe.unlimited-queue</name>
                            <value>${jboss.threads.eqe.unlimited-queue}</value>
                        </property>
                        <property>
                            <name>jboss.threads.eqe.combined-lock</name>
                            <value>${jboss.threads.eqe.combined-lock}</value>
                        </property>
                        <property>
                            <name>jboss.threads.eqe.tail-lock</name>
                            <value>${jboss.threads.eqe.tail-lock}</value>
                        </property>
                        <property>
                            <name>jboss.threads.eqe.head-lock</name>
                            <value>${jboss.threads.eqe.head-lock}</value>
                        </property>
                        <property>
                            <name>jboss.threads.eqe.register-mbean</name>
                            <value>${jboss.threads.eqe.register-mbean}</value>
                        </property>
                    </systemProperties>
                    <forkMode>always</forkMode>
                </configuration>
            </plugin>
        </plugins>
    </build>
</project><|MERGE_RESOLUTION|>--- conflicted
+++ resolved
@@ -73,11 +73,6 @@
 
     <dependencies>
         <dependency>
-<<<<<<< HEAD
-            <groupId>org.graalvm.nativeimage</groupId>
-            <artifactId>svm</artifactId>
-            <version>19.3.0</version>
-=======
             <groupId>org.graalvm.sdk</groupId>
             <artifactId>graal-sdk</artifactId>
             <version>19.3.1</version>
@@ -87,7 +82,6 @@
             <groupId>org.graalvm.nativeimage</groupId>
             <artifactId>svm</artifactId>
             <version>19.3.1</version>
->>>>>>> 677c6267
             <scope>provided</scope>
             <!-- We only want the included annotations -->
             <exclusions>
